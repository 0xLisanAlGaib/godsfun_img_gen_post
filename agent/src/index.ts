--- conflicted
+++ resolved
@@ -399,12 +399,6 @@
                 character.settings?.secrets?.GOOGLE_GENERATIVE_AI_API_KEY ||
                 settings.GOOGLE_GENERATIVE_AI_API_KEY
             );
-<<<<<<< HEAD
-        case ModelProviderName.DEEPSEEK:
-            return (
-                character.settings?.secrets?.DEEPSEEK_API_KEY ||
-                settings.DEEPSEEK_API_KEY
-=======
         case ModelProviderName.MISTRAL:
             return (
                 character.settings?.secrets?.MISTRAL_API_KEY ||
@@ -419,7 +413,6 @@
             return (
                 character.settings?.secrets?.INFERA_API_KEY ||
                 settings.INFERA_API_KEY
->>>>>>> 7e455cf3
             );
         default:
             const errorMessage = `Failed to get token - unsupported model provider: ${provider}`;
@@ -784,9 +777,6 @@
             getSecret(character, "QUAI_PRIVATE_KEY")
                 ? quaiPlugin
                 : null,
-            getSecret(character, "QUAI_PRIVATE_KEY")
-                ? quaiPlugin
-                : null,
         ].filter(Boolean),
         providers: [],
         actions: [],
